"""
This modules implements the main `solve()` function of jinns which
handles the optimization process
"""

import copy
from functools import partial
import optax
import jax
from jax import jit
import jax.numpy as jnp
from jinns.solver._seq2seq import trigger_seq2seq, initialize_seq2seq
from jinns.solver._rar import init_rar, trigger_rar
from jinns.utils._utils import _check_nan_in_pytree, _tracked_parameters
from jinns.data._DataGenerators import (
    DataGeneratorODE,
    CubicMeshPDEStatio,
    CubicMeshPDENonStatio,
    append_param_batch,
    append_obs_batch,
)
from jinns.utils._containers import *


def check_batch_size(other_data, main_data, attr_name):
    if (
        (
            isinstance(main_data, DataGeneratorODE)
            and getattr(other_data, attr_name) != main_data.temporal_batch_size
        )
        or (
            isinstance(main_data, CubicMeshPDEStatio)
            and not isinstance(main_data, CubicMeshPDENonStatio)
            and getattr(other_data, attr_name) != main_data.omega_batch_size
        )
        or (
            isinstance(main_data, CubicMeshPDENonStatio)
            and getattr(other_data, attr_name)
            != main_data.omega_batch_size * main_data.temporal_batch_size
        )
    ):
        raise ValueError(
            "Optional other_data.param_batch_size must be"
            " equal to main_data.temporal_batch_size or main_data.omega_batch_size or"
            " the product of both dependeing on the type of the main"
            " datagenerator"
        )


def solve(
    n_iter,
    init_params,
    data,
    loss,
    optimizer,
    print_loss_every=1000,
    opt_state=None,
    seq2seq=None,
    tracked_params_key_list=None,
    param_data=None,
    obs_data=None,
    validation=None,
    obs_batch_sharding=None,
):
    """
    Performs the optimization process via stochastic gradient descent
    algorithm. We minimize the function defined `loss.evaluate()` with
    respect to the learnable parameters of the problem whose initial values
    are given in `init_params`.


    Parameters
    ----------
    n_iter
        The number of iterations in the optimization
    init_params
        The initial dictionary of parameters. Typically, it is a dictionary of
        dictionaries: `eq_params` and `nn_params``, respectively the
        differential equation parameters and the neural network parameter
    data
        A DataGenerator object which implements a `get_batch()`
        method which returns a 3-tuple with (omega_grid, omega_border, time grid).
        It must be jittable (e.g. implements via a pytree
        registration)
    loss
        A loss object (e.g. a LossODE, SystemLossODE, LossPDEStatio [...]
        object). It must be jittable (e.g. implements via a pytree
        registration)
    optimizer
        An `optax` optimizer (e.g. `optax.adam`).
    print_loss_every
        Integer. Default 100. The rate at which we print the loss value in the
        gradient step loop.
    opt_state
        Default None. Provide an optional initial optional state to the
        optimizer. Not valid for all optimizers.
    seq2seq
        Default None. A dictionary with keys 'times_steps'
        and 'iter_steps' which mush have same length. The first represents
        the time steps which represents the different time interval upon
        which we perform the incremental learning. The second represents
        the number of iteration we perform in each time interval.
        The seq2seq approach we reimplements is defined in
        "Characterizing possible failure modes in physics-informed neural
        networks", A. S. Krishnapriyan, NeurIPS 2021
    tracked_params_key_list
        Default None. Otherwise it is a list of list of strings
        to access a leaf in params. Each selected leaf will be tracked
        and stored at each iteration and returned by the solve function
    param_data
        Default None. A DataGeneratorParameter object which can be used to
        sample equation parameters.
    obs_data
        Default None. A DataGeneratorObservations object which can be used to
        sample minibatches of observations
    validation
        Default None. Otherwise a tuple that enables the set up of a validation
        procedure. The tuple is composed of 5 elements:
            - validation_data: a DataGenerator of the same type of data for validation
            dataset for the collocation points. Can be None
            depending on the validation loss that is used
            - validation_param_data: a DataGenerator of the same type of param_data
            for validation dataset for the collocation points. Can be None
            depending on the validation loss that is used
            - validation_obs_data: a DataGenerator of the same type of obs_data
            for validation dataset for the collocation points. Can be None
            depending on the validation loss that is used
            - fun: a function that is called after every gradient step to
            compute validation quantities with the validation DataGenerator.
            fun must take as arguments:
                - the iteration number
                - params (as init_params defined above)
                - a ValidationContainer
            fun must return 2 variables:
                - a boolean that trigger early stopping if True
                - a ValidationContainer
            - hyperparams: a pytree which contains the validation parameters
            that fun needs to function
    obs_batch_sharding
        Default None. An optional sharding object to constraint the obs_batch.
        Typically, a SingleDeviceSharding(gpu_device) when obs_data has been
        created with sharding_device=SingleDeviceSharding(cpu_device) to avoid
        loading on GPU huge datasets of observations

    Returns
    -------
    params
        The last non NaN value of the dictionaries of parameters at then end of the
        optimization process
    total_loss_values
        An array of the total loss term along the gradient steps
    stored_loss_terms
        A dictionary. At each key an array of the values of a given loss
        term is stored
    data
        The input data object
    loss
        The input loss object
    opt_state
        The final optimized state
    stored_params
        A dictionary. At each key an array of the values of the parameters
        given in tracked_params_key_list is stored
    """
    if param_data is not None:
        check_batch_size(param_data, data, "param_batch_size")

    if obs_data is not None:
        check_batch_size(obs_data, data, "obs_batch_size")

    # TODO add checks for the validation tuple

    if opt_state is None:
        opt_state = optimizer.init(init_params)

    # RAR sampling init (ouside scanned function to avoid dynamic slice error)
    # If RAR is not used the _rar_step_*() are juste None and data is unchanged
    data, _rar_step_true, _rar_step_false = init_rar(data)

    # Seq2seq
    curr_seq = 0
    if seq2seq is not None:
        assert (
            data.method == "uniform"
        ), "data.method must be uniform if using seq2seq learning !"
        data, opt_state = initialize_seq2seq(loss, data, seq2seq, opt_state)

    train_loss_values = jnp.zeros((n_iter))
    # depending on obs_batch_sharding we will get the simple get_batch or the
    # get_batch with device_put, the latter is not jittable
    get_batch = get_get_batch(obs_batch_sharding)

    # initialize the dict for stored parameter values
    # we need to get a loss_term to init stuff
    batch_ini, data, param_data, obs_data = get_batch(data, param_data, obs_data)
    _, loss_terms = loss(init_params, batch_ini)
    if tracked_params_key_list is None:
        tracked_params_key_list = []
    tracked_params = _tracked_parameters(init_params, tracked_params_key_list)
    stored_params = jax.tree_util.tree_map(
        lambda tracked_param, param: (
            jnp.zeros((n_iter,) + param.shape) if tracked_param else None
        ),
        tracked_params,
        init_params,
    )

    # initialize the dict for stored loss values
    stored_loss_terms = jax.tree_util.tree_map(
        lambda _: jnp.zeros((n_iter)), loss_terms
    )

    train_data = DataGeneratorContainer(
        data=data, param_data=param_data, obs_data=obs_data
    )
<<<<<<< HEAD
    # if validation is not None:
    #     validation_step = validation[3]  # grab the validation fun argument
    #     validation = ValidationContainer(
    #         data=DataGeneratorContainer(
    #             data=validation[0], param_data=validation[1], obs_data=validation[2]
    #         ),
    #         hyperparams=validation[4],
    #     )
=======
>>>>>>> 70e3ae24
    optimization = OptimizationContainer(
        params=init_params, last_non_nan_params=init_params.copy(), opt_state=opt_state
    )
    optimization_extra = OptimizationExtraContainer(
        curr_seq=curr_seq,
        seq2seq=seq2seq,
    )
    loss_container = LossContainer(
        stored_loss_terms=stored_loss_terms,
        train_loss_values=train_loss_values,
    )
    stored_objects = StoredObjectContainer(
        stored_params=stored_params,
    )

<<<<<<< HEAD
    def break_fun(carry):
        """
        Function to break from the main optimization loop
        We check several conditions
        """

        def stop_while_loop(msg):
            """
            Note that the message is wrapped in the jax.lax.cond because a
            string is not a valid JAX type that can be fed into the operands
            """
            jax.debug.print(f"Stopping main optimization loop, cause: {msg}")
            return False

        (i, _, optimization, optimization_extra, _, _, _, _) = carry

        # Condition 1
        bool_max_iter = jax.lax.cond(
            i >= n_iter,
            lambda _: stop_while_loop("max iteration is reached"),
            lambda _: True,  # continue while loop
            None,
        )
        # Condition 2
        bool_nan_in_params = jax.lax.cond(
            _check_nan_in_pytree(optimization.params),
            lambda _: stop_while_loop(
                "NaN values in parameters " "(returning last non NaN values)"
            ),
            lambda _: True,  # continue while loop
            None,
        )
        # Condition 3
        bool_early_stopping = jax.lax.cond(
            optimization_extra.early_stopping,
            lambda _: stop_while_loop("early stopping"),
            lambda _: True,  # continue while loop
            _,
        )
=======
    if validation is not None:
        validation_crit_values = jnp.zeros(n_iter)
    else:
        validation_crit_values = None
>>>>>>> 70e3ae24

    break_fun = get_break_fun(n_iter)

    iteration = 0
    carry = (
        iteration,
        loss,
        optimization,
        optimization_extra,
        train_data,
        validation,
        loss_container,
        stored_objects,
        validation_crit_values,
    )

    def one_iteration(carry):
        (
            i,
            loss,
            optimization,
            optimization_extra,
            train_data,
            validation,
            loss_container,
            stored_objects,
            validation_crit_values,
        ) = carry

        batch, data, param_data, obs_data = get_batch(
            train_data.data, train_data.param_data, train_data.obs_data
        )

        # Gradient step
        (
            loss,
            train_loss_value,
            loss_terms,
            params,
            opt_state,
            last_non_nan_params,
        ) = gradient_step(
            loss,
            optimizer,
            batch,
            optimization.params,
            optimization.opt_state,
            optimization.last_non_nan_params,
        )

        # Print train loss value during optimization
        print_fn(i, train_loss_value, print_loss_every, prefix="[train] ")

        if validation is not None:
            # there is a jax.lax.cond because we do not necesarily call the
            # validation step every iteration
            (
                validation,  # always return `validation` for in-place mutation
                early_stopping,
<<<<<<< HEAD
                validation_loss_value,
=======
                validation_criterion,
>>>>>>> 70e3ae24
            ) = jax.lax.cond(
                i % validation.call_every == 0,
                lambda operands: validation(*operands),  # validation.__call__()
                lambda _: (
<<<<<<< HEAD
                    False,
                    loss_container.validation_loss_values[i - 1],
=======
                    validation,
                    False,
                    validation_crit_values[i - 1],
>>>>>>> 70e3ae24
                ),
                (params,),
            )
            # Print validation loss value during optimization
<<<<<<< HEAD
            print_fn(i, validation_loss_value, print_loss_every, prefix="[validation] ")
=======
            print_fn(i, validation_criterion, print_loss_every, prefix="[validation] ")
            validation_crit_values = validation_crit_values.at[i].set(
                validation_criterion
            )
        else:
            early_stopping = False
>>>>>>> 70e3ae24

        # Trigger RAR
        loss, params, data = trigger_rar(
            i, loss, params, data, _rar_step_true, _rar_step_false
        )

        # Trigger seq2seq
        loss, params, data, opt_state, curr_seq, seq2seq = trigger_seq2seq(
            i,
            loss,
            params,
            data,
            opt_state,
            optimization_extra.curr_seq,
            optimization_extra.seq2seq,
        )

        # save loss value and selected parameters
        stored_params, stored_loss_terms, train_loss_values = store_loss_and_params(
            i,
            params,
            stored_objects.stored_params,
            loss_container.stored_loss_terms,
            loss_container.train_loss_values,
            train_loss_value,
            loss_terms,
            tracked_params,
        )
        i += 1

        return (
            i,
            loss,
            OptimizationContainer(params, last_non_nan_params, opt_state),
            OptimizationExtraContainer(curr_seq, seq2seq, early_stopping),
            DataGeneratorContainer(data, param_data, obs_data),
            validation,
<<<<<<< HEAD
            LossContainer(stored_loss_terms, train_loss_values, validation_loss_values),
=======
            LossContainer(stored_loss_terms, train_loss_values),
>>>>>>> 70e3ae24
            StoredObjectContainer(stored_params),
            validation_crit_values,
        )

    # Main optimization loop. We use the LAX while loop (fully jitted) version
    # if no mixing devices. Otherwise we use the standard while loop. Here devices only
    # concern obs_batch, but it could lead to more complex scheme in the future
    if obs_batch_sharding is not None:
        while break_fun(carry):
            carry = one_iteration(carry)
    else:
        carry = jax.lax.while_loop(break_fun, one_iteration, carry)

    (
        i,
        loss,
        optimization,
        optimization_extra,
        train_data,
        validation,
        loss_container,
        stored_objects,
        validation_crit_values,
    ) = carry

    jax.debug.print(
        "Final iteration {i}: train loss value = {train_loss_val}",
        i=i,
        train_loss_val=loss_container.train_loss_values[i - 1],
    )
    if validation is not None:
        jax.debug.print(
            "validation loss value = {validation_loss_val}",
            validation_loss_val=validation_crit_values[i - 1],
        )

    if validation is None:
        return (
            optimization.last_non_nan_params,
            loss_container.train_loss_values,
            loss_container.stored_loss_terms,
            train_data.data,
            loss,
            optimization.opt_state,
            stored_objects.stored_params,
        )
    return (
        optimization.last_non_nan_params,
        loss_container.train_loss_values,
        loss_container.stored_loss_terms,
        train_data.data,
        loss,
        optimization.opt_state,
        stored_objects.stored_params,
        validation_crit_values,
    )


@partial(jit, static_argnames=["optimizer"])
def gradient_step(loss, optimizer, batch, params, opt_state, last_non_nan_params):
    """
    optimizer cannot be jit-ted.
    """
    value_grad_loss = jax.value_and_grad(loss, has_aux=True)
    (loss_val, loss_terms), grads = value_grad_loss(params, batch)
    updates, opt_state = optimizer.update(grads, opt_state, params)
    params = optax.apply_updates(params, updates)

    # check if any of the parameters is NaN
    last_non_nan_params = jax.lax.cond(
        _check_nan_in_pytree(params),
        lambda _: last_non_nan_params,
        lambda _: params,
        None,
    )

    return (
        loss,
        loss_val,
        loss_terms,
        params,
        opt_state,
        last_non_nan_params,
    )


@partial(jit, static_argnames=["prefix"])
def print_fn(i, loss_val, print_loss_every, prefix=""):
    # note that if the following is not jitted in the main lor loop, it is
    # super slow
    _ = jax.lax.cond(
        i % print_loss_every == 0,
        lambda _: jax.debug.print(
            prefix + "Iteration {i}: loss value = {loss_val}",
            i=i,
            loss_val=loss_val,
        ),
        lambda _: None,
        (None,),
    )


@jit
def store_loss_and_params(
    i,
    params,
    stored_params,
    stored_loss_terms,
    train_loss_values,
    train_loss_val,
    loss_terms,
    tracked_params,
):
    stored_params = jax.tree_util.tree_map(
        lambda stored_value, param, tracked_param: jax.lax.cond(
            tracked_param,
            lambda ope: ope[0].at[i].set(ope[1]),
            lambda ope: ope[0],
            (stored_value, param),
        ),
        stored_params,
        params,
        tracked_params,
    )
    stored_loss_terms = jax.tree_util.tree_map(
        lambda stored_term, loss_term: stored_term.at[i].set(loss_term),
        stored_loss_terms,
        loss_terms,
    )

    train_loss_values = train_loss_values.at[i].set(train_loss_val)
    return (stored_params, stored_loss_terms, train_loss_values)


def get_break_fun(n_iter):
    """
    Wrapper to get the break_fun with appropriate `n_iter`
    """

    @jit
    def break_fun(carry):
        """
        Function to break from the main optimization loop
        We check several conditions
        """

        def stop_while_loop(msg):
            """
            Note that the message is wrapped in the jax.lax.cond because a
            string is not a valid JAX type that can be fed into the operands
            """
            jax.debug.print(f"Stopping main optimization loop, cause: {msg}")
            return False

        def continue_while_loop(_):
            return True

        (i, _, optimization, optimization_extra, _, _, _, _, _) = carry

        # Condition 1
        bool_max_iter = jax.lax.cond(
            i >= n_iter,
            lambda _: stop_while_loop("max iteration is reached"),
            continue_while_loop,
            None,
        )
        # Condition 2
        bool_nan_in_params = jax.lax.cond(
            _check_nan_in_pytree(optimization.params),
            lambda _: stop_while_loop(
                "NaN values in parameters " "(returning last non NaN values)"
            ),
            continue_while_loop,
            None,
        )
        # Condition 3
        bool_early_stopping = jax.lax.cond(
            optimization_extra.early_stopping,
            lambda _: stop_while_loop("early stopping"),
            continue_while_loop,
            _,
        )

        # stop when one of the cond to continue is False
        return jax.tree_util.tree_reduce(
            lambda x, y: jnp.logical_and(jnp.array(x), jnp.array(y)),
            (bool_max_iter, bool_nan_in_params, bool_early_stopping),
        )

    return break_fun


def get_get_batch(obs_batch_sharding):
    """
    Return the get_batch function that will be used either the jittable one or
    the non-jittable one with sharding
    """

    def get_batch_sharding(data, param_data, obs_data):
        """
        This function is used at each loop but it cannot be jitted because of
        device_put

        Note: return all that's modified or unwanted dirty undefined behaviour
        """
        batch = data.get_batch()
        if param_data is not None:
            batch = append_param_batch(batch, param_data.get_batch())
        if obs_data is not None:
            # This is the part that motivated the transition from scan to for loop
            # Indeed we need to be transit obs_batch from CPU to GPU when we have
            # huge observations that cannot fit on GPU. Such transfer wasn't meant
            # to be jitted, i.e. in a scan loop
            obs_batch = jax.device_put(obs_data.get_batch(), obs_batch_sharding)
            batch = append_obs_batch(batch, obs_batch)
        return batch, data, param_data, obs_data

    @jit
    def get_batch(data, param_data, obs_data):
        """
        Original get_batch with not sharding

        Note: return all that's modified or unwanted dirty undefined behaviour
        """
        batch = data.get_batch()
        if param_data is not None:
            batch = append_param_batch(batch, param_data.get_batch())
        if obs_data is not None:
            batch = append_obs_batch(batch, obs_data.get_batch())
        return batch, data, param_data, obs_data

    if obs_batch_sharding is not None:
        return get_batch_sharding
    return get_batch<|MERGE_RESOLUTION|>--- conflicted
+++ resolved
@@ -213,17 +213,6 @@
     train_data = DataGeneratorContainer(
         data=data, param_data=param_data, obs_data=obs_data
     )
-<<<<<<< HEAD
-    # if validation is not None:
-    #     validation_step = validation[3]  # grab the validation fun argument
-    #     validation = ValidationContainer(
-    #         data=DataGeneratorContainer(
-    #             data=validation[0], param_data=validation[1], obs_data=validation[2]
-    #         ),
-    #         hyperparams=validation[4],
-    #     )
-=======
->>>>>>> 70e3ae24
     optimization = OptimizationContainer(
         params=init_params, last_non_nan_params=init_params.copy(), opt_state=opt_state
     )
@@ -239,52 +228,10 @@
         stored_params=stored_params,
     )
 
-<<<<<<< HEAD
-    def break_fun(carry):
-        """
-        Function to break from the main optimization loop
-        We check several conditions
-        """
-
-        def stop_while_loop(msg):
-            """
-            Note that the message is wrapped in the jax.lax.cond because a
-            string is not a valid JAX type that can be fed into the operands
-            """
-            jax.debug.print(f"Stopping main optimization loop, cause: {msg}")
-            return False
-
-        (i, _, optimization, optimization_extra, _, _, _, _) = carry
-
-        # Condition 1
-        bool_max_iter = jax.lax.cond(
-            i >= n_iter,
-            lambda _: stop_while_loop("max iteration is reached"),
-            lambda _: True,  # continue while loop
-            None,
-        )
-        # Condition 2
-        bool_nan_in_params = jax.lax.cond(
-            _check_nan_in_pytree(optimization.params),
-            lambda _: stop_while_loop(
-                "NaN values in parameters " "(returning last non NaN values)"
-            ),
-            lambda _: True,  # continue while loop
-            None,
-        )
-        # Condition 3
-        bool_early_stopping = jax.lax.cond(
-            optimization_extra.early_stopping,
-            lambda _: stop_while_loop("early stopping"),
-            lambda _: True,  # continue while loop
-            _,
-        )
-=======
     if validation is not None:
         validation_crit_values = jnp.zeros(n_iter)
     else:
         validation_crit_values = None
->>>>>>> 70e3ae24
 
     break_fun = get_break_fun(n_iter)
 
@@ -344,37 +291,24 @@
             (
                 validation,  # always return `validation` for in-place mutation
                 early_stopping,
-<<<<<<< HEAD
-                validation_loss_value,
-=======
                 validation_criterion,
->>>>>>> 70e3ae24
             ) = jax.lax.cond(
                 i % validation.call_every == 0,
                 lambda operands: validation(*operands),  # validation.__call__()
                 lambda _: (
-<<<<<<< HEAD
-                    False,
-                    loss_container.validation_loss_values[i - 1],
-=======
                     validation,
                     False,
                     validation_crit_values[i - 1],
->>>>>>> 70e3ae24
                 ),
                 (params,),
             )
             # Print validation loss value during optimization
-<<<<<<< HEAD
-            print_fn(i, validation_loss_value, print_loss_every, prefix="[validation] ")
-=======
             print_fn(i, validation_criterion, print_loss_every, prefix="[validation] ")
             validation_crit_values = validation_crit_values.at[i].set(
                 validation_criterion
             )
         else:
             early_stopping = False
->>>>>>> 70e3ae24
 
         # Trigger RAR
         loss, params, data = trigger_rar(
@@ -412,11 +346,7 @@
             OptimizationExtraContainer(curr_seq, seq2seq, early_stopping),
             DataGeneratorContainer(data, param_data, obs_data),
             validation,
-<<<<<<< HEAD
-            LossContainer(stored_loss_terms, train_loss_values, validation_loss_values),
-=======
             LossContainer(stored_loss_terms, train_loss_values),
->>>>>>> 70e3ae24
             StoredObjectContainer(stored_params),
             validation_crit_values,
         )
